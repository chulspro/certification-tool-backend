--- conflicted
+++ resolved
@@ -25,11 +25,7 @@
     SDK_DOCKER_IMAGE: str = "connectedhomeip/chip-cert-bins"
     SDK_DOCKER_TAG: str = "f2e5de7_latest"
     # SDK SHA: used to fetch test YAML from SDK.
-<<<<<<< HEAD
-    SDK_SHA: str = "f99a2c3b16d3d26f91a0c5efb2770d1c488697d1"
-=======
     SDK_SHA: str = "f2e5de7e7978dd0748ba014f7b6ce593dad2fc88"
->>>>>>> 2caab2e9
 
     class Config:
         case_sensitive = True
